--- conflicted
+++ resolved
@@ -1,10 +1,6 @@
 {
   "name": "polkadot-secure-validator",
-<<<<<<< HEAD
-  "version": "2.0.2",
-=======
   "version": "2.1.0",
->>>>>>> ba3b5313
   "main": "src/index.js",
   "repository": "https://github.com/w3f/polkadot-secure-validator",
   "author": "W3F Infrastructure Team <devops@web3.foundation>",
